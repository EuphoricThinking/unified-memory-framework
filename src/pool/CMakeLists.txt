--- conflicted
+++ resolved
@@ -7,52 +7,4 @@
     set(POOL_EXTRA_LIBS $<BUILD_INTERFACE:umf_utils>)
 endif()
 
-<<<<<<< HEAD
-set(POOL_COMPILE_DEFINITIONS ${UMF_COMMON_COMPILE_DEFINITIONS})
-
-# libumf_pool_disjoint
-if(UMF_BUILD_LIBUMF_POOL_DISJOINT)
-    add_umf_library(
-        NAME disjoint_pool
-        TYPE STATIC
-        SRCS pool_disjoint.c ../critnib/critnib.c ${POOL_EXTRA_SRCS}
-        LIBS ${POOL_EXTRA_LIBS})
-
-    target_compile_definitions(disjoint_pool
-                               PRIVATE ${POOL_COMPILE_DEFINITIONS})
-
-    if(WINDOWS)
-        target_compile_options(disjoint_pool PRIVATE /DWIN32_LEAN_AND_MEAN
-                                                     /DNOMINMAX)
-    endif()
-
-    add_library(${PROJECT_NAME}::disjoint_pool ALIAS disjoint_pool)
-
-    add_dependencies(disjoint_pool umf)
-
-    target_link_libraries(disjoint_pool PRIVATE umf)
-
-    target_include_directories(
-        disjoint_pool
-        PUBLIC $<BUILD_INTERFACE:${PROJECT_SOURCE_DIR}/include/umf/pools>
-               $<INSTALL_INTERFACE:${CMAKE_INSTALL_INCLUDEDIR}>)
-
-    install(TARGETS disjoint_pool EXPORT ${PROJECT_NAME}-targets)
-endif()
-
-# libumf_pool_jemalloc
-if(UMF_BUILD_LIBUMF_POOL_JEMALLOC)
-    add_umf_library(
-        NAME jemalloc_pool
-        TYPE STATIC
-        SRCS pool_jemalloc.c ${POOL_EXTRA_SRCS}
-        LIBS jemalloc ${POOL_EXTRA_LIBS})
-    target_include_directories(jemalloc_pool PRIVATE ${JEMALLOC_INCLUDE_DIRS})
-    target_compile_definitions(jemalloc_pool
-                               PRIVATE ${POOL_COMPILE_DEFINITIONS})
-    add_library(${PROJECT_NAME}::jemalloc_pool ALIAS jemalloc_pool)
-    install(TARGETS jemalloc_pool EXPORT ${PROJECT_NAME}-targets)
-endif()
-=======
-set(POOL_COMPILE_DEFINITIONS ${UMF_COMMON_COMPILE_DEFINITIONS})
->>>>>>> e8bc871c
+set(POOL_COMPILE_DEFINITIONS ${UMF_COMMON_COMPILE_DEFINITIONS})